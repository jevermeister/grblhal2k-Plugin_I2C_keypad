--- conflicted
+++ resolved
@@ -452,11 +452,7 @@
     on_report_options(newopt);
 
     if(!newopt)
-<<<<<<< HEAD
         hal.stream.write("[PLUGIN:KEYPAD v1.3 INTERTEST]"  ASCII_EOL);
-=======
-        hal.stream.write("[PLUGIN:KEYPAD v1.33]" ASCII_EOL);
->>>>>>> 85d8b709
 }
 
 ISR_CODE bool ISR_FUNC(keypad_enqueue_keycode)(char c)
